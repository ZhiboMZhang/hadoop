--- conflicted
+++ resolved
@@ -27,10 +27,7 @@
 import org.apache.hadoop.fs.FileSystem;
 import org.apache.hadoop.fs.FileSystem.Statistics;
 import org.apache.hadoop.fs.Options.Rename;
-<<<<<<< HEAD
-=======
 import org.apache.hadoop.fs.Path;
->>>>>>> 6266273c
 import org.apache.hadoop.fs.permission.FsPermission;
 import org.apache.hadoop.hdfs.MiniDFSCluster.NameNodeInfo;
 import org.apache.hadoop.hdfs.client.HdfsDataInputStream;
@@ -61,10 +58,7 @@
 
 import java.io.*;
 import java.net.*;
-<<<<<<< HEAD
-=======
 import java.nio.ByteBuffer;
->>>>>>> 6266273c
 import java.security.PrivilegedExceptionAction;
 import java.util.*;
 import java.util.concurrent.TimeoutException;
@@ -819,12 +813,8 @@
   }
 
   public static DatanodeID getLocalDatanodeID(int port) {
-<<<<<<< HEAD
-    return new DatanodeID("127.0.0.1", "localhost", "",
-=======
     return new DatanodeID("127.0.0.1", "localhost",
         UUID.randomUUID().toString(),
->>>>>>> 6266273c
         port, port, port, port);
   }
 
@@ -846,14 +836,9 @@
 
   public static DatanodeInfo getDatanodeInfo(String ipAddr, 
       String host, int port) {
-<<<<<<< HEAD
-    return new DatanodeInfo(new DatanodeID(ipAddr, host, "",
-        port, DFSConfigKeys.DFS_DATANODE_HTTP_DEFAULT_PORT,
-=======
     return new DatanodeInfo(new DatanodeID(ipAddr, host,
         UUID.randomUUID().toString(), port,
         DFSConfigKeys.DFS_DATANODE_HTTP_DEFAULT_PORT,
->>>>>>> 6266273c
         DFSConfigKeys.DFS_DATANODE_HTTPS_DEFAULT_PORT,
         DFSConfigKeys.DFS_DATANODE_IPC_DEFAULT_PORT));
   }
@@ -1075,8 +1060,6 @@
       locatedBlocks = DFSClientAdapter.callGetBlockLocations(
           cluster.getNameNodeRpc(nnIndex), filePath, 0L, bytes.length);
     } while (locatedBlocks.isUnderConstruction());
-<<<<<<< HEAD
-=======
     // OP_ADD_CACHE_POOL
     filesystem.addCachePool(new CachePoolInfo("pool1"));
     // OP_MODIFY_CACHE_POOL
@@ -1098,19 +1081,15 @@
     filesystem.removeCacheDirective(id);
     // OP_REMOVE_CACHE_POOL
     filesystem.removeCachePool("pool1");
->>>>>>> 6266273c
   }
 
   public static void abortStream(DFSOutputStream out) throws IOException {
     out.abort();
   }
-<<<<<<< HEAD
-=======
 
   public static byte[] asArray(ByteBuffer buf) {
     byte arr[] = new byte[buf.remaining()];
     buf.duplicate().get(arr);
     return arr;
   }
->>>>>>> 6266273c
 }