<!--
  Licensed under the Apache License, Version 2.0 (the "License");
  you may not use this file except in compliance with the License.
  You may obtain a copy of the License at

    http://www.apache.org/licenses/LICENSE-2.0

  Unless required by applicable law or agreed to in writing, software
  distributed under the License is distributed on an "AS IS" BASIS,
  WITHOUT WARRANTIES OR CONDITIONS OF ANY KIND, either express or implied.
  See the License for the specific language governing permissions and
  limitations under the License. See accompanying LICENSE file.
-->
<project xmlns="http://maven.apache.org/POM/4.0.0"
  xmlns:xsi="http://www.w3.org/2001/XMLSchema-instance"
  xsi:schemaLocation="http://maven.apache.org/POM/4.0.0
                      http://maven.apache.org/xsd/maven-4.0.0.xsd">
  <modelVersion>4.0.0</modelVersion>
  <parent>
    <artifactId>hadoop-yarn-server</artifactId>
    <groupId>org.apache.hadoop</groupId>
<<<<<<< HEAD
    <version>2.1.0-beta</version>
  </parent>
  <groupId>org.apache.hadoop</groupId>
  <artifactId>hadoop-yarn-server-tests</artifactId>
  <version>2.1.0-beta</version>
=======
    <version>2.1.1-SNAPSHOT</version>
  </parent>
  <groupId>org.apache.hadoop</groupId>
  <artifactId>hadoop-yarn-server-tests</artifactId>
  <version>2.1.1-SNAPSHOT</version>
>>>>>>> 3e652edb
  <name>hadoop-yarn-server-tests</name>

  <properties>
    <!-- Needed for generating FindBugs warnings using parent pom -->
    <yarn.basedir>${project.parent.parent.basedir}</yarn.basedir>
  </properties>

  <dependencies>
    <dependency>
      <groupId>org.apache.hadoop</groupId>
      <artifactId>hadoop-yarn-server-common</artifactId>
    </dependency>
    <dependency>
      <groupId>org.apache.hadoop</groupId>
      <artifactId>hadoop-yarn-server-nodemanager</artifactId>
    </dependency>
    <dependency>
      <groupId>org.apache.hadoop</groupId>
      <artifactId>hadoop-yarn-server-resourcemanager</artifactId>
    </dependency>
    <dependency>
      <groupId>org.apache.hadoop</groupId>
      <artifactId>hadoop-yarn-server-resourcemanager</artifactId>
      <type>test-jar</type>
      <scope>test</scope>
    </dependency>
  </dependencies>

  <build>
    <plugins>
      <plugin>
        <artifactId>maven-jar-plugin</artifactId>
        <executions>
          <execution>
            <goals>
              <goal>test-jar</goal>
            </goals>
            <phase>test-compile</phase>
          </execution>
        </executions>
      </plugin>
    </plugins>
  </build>

</project><|MERGE_RESOLUTION|>--- conflicted
+++ resolved
@@ -19,19 +19,11 @@
   <parent>
     <artifactId>hadoop-yarn-server</artifactId>
     <groupId>org.apache.hadoop</groupId>
-<<<<<<< HEAD
-    <version>2.1.0-beta</version>
-  </parent>
-  <groupId>org.apache.hadoop</groupId>
-  <artifactId>hadoop-yarn-server-tests</artifactId>
-  <version>2.1.0-beta</version>
-=======
     <version>2.1.1-SNAPSHOT</version>
   </parent>
   <groupId>org.apache.hadoop</groupId>
   <artifactId>hadoop-yarn-server-tests</artifactId>
   <version>2.1.1-SNAPSHOT</version>
->>>>>>> 3e652edb
   <name>hadoop-yarn-server-tests</name>
 
   <properties>
